--- conflicted
+++ resolved
@@ -156,11 +156,7 @@
             branch2_KxJ,
             embedding_KxJxD,
             log_v_plus_KxJ,
-<<<<<<< HEAD
-        ) = self.proposal(N, embeddings_KxtxD)
-=======
-        ) = self.proposal(N, leaf_counts_Kxt, embeddings_KxtxD, self.arange)
->>>>>>> 96e9635b
+        ) = self.proposal(N, embeddings_KxtxD, self.arange)
 
         # ===== deal with sub-particle (J) dimension =====
 
