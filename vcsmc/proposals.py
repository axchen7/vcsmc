import math

import torch
from torch import Tensor, nn

from .distance_utils import EPSILON
from .distances import Distance
from .encoders import DummySequenceEncoder, MergeEncoder, SequenceEncoder
from .vcsmc_utils import ArangeFn, gather_K, gather_K2


class Proposal(nn.Module):
    """
    Proposal distribution for selecting two nodes to merge and sampling branch lengths.
    """

    def __init__(self, seq_encoder: SequenceEncoder, *, max_sub_particles: int):
        super().__init__()
        self.register_buffer("true", torch.ones(1, dtype=torch.bool))

        self.seq_encoder = seq_encoder
        self.max_sub_particles = max_sub_particles

    def get_lookahead_merge_indexes(self, *, K, t: int) -> tuple[int, Tensor, Tensor]:
        # take all possible (t choose 2) merge pairs
        J = t * (t - 1) // 2

        take_J = self.true.expand(t, t).triu(1).flatten().nonzero().flatten()
        idx1_J = take_J // t
        idx2_J = take_J % t

        idx1_KxJ = idx1_J.repeat(K, 1)
        idx2_KxJ = idx2_J.repeat(K, 1)

        return J, idx1_KxJ, idx2_KxJ

    def uses_deterministic_branches(self) -> bool:
        """
        Returns true if the proposal emits the same branch lengths when merging
        the same nodes.
        """
        raise NotImplementedError

    def forward(
<<<<<<< HEAD
        self, N: int, embeddings_KxtxD: Tensor
=======
        self,
        N: int,
        leaf_counts_Kxt: Tensor,
        embeddings_KxtxD: Tensor,
        arange_fn: ArangeFn,
>>>>>>> 96e9635b
    ) -> tuple[Tensor, Tensor, Tensor, Tensor, Tensor, Tensor]:
        """
        Propose J different particles, each defined by the two nodes being
        merged and their branch lengths.

        Args:
            N: The number of leaf nodes.
            embeddings_KtxD: Embeddings of each subtree of each particle.
            arange_fn: torch.arange or equivalent.
        Returns:
            idx1_KxJ: Indices of the first node to merge.
            idx2_KxJ: Indices of the second node to merge.
            branch1_KxJ: Branch lengths of the first node.
            branch2_KxJ: Branch lengths of the second node.
            embedding_KxJxD: Embeddings of the merged subtree.
            log_v_plus_KxJ: Log probabilities of the returned proposal.
        Note:
            At each step r, there are t = N-r >= 2 trees in the forest.
        """

        raise NotImplementedError


class ExpBranchProposal(Proposal):
    """
    Proposal where branch lengths are sampled from exponential distributions,
    with a learnable parameter for each merge step. Merge pairs are sampled
    uniformly. Returns dummy embeddings. Only works for a fixed number of leaf
    nodes because there is exactly one parameter for each merge step.
    """

    def __init__(
        self,
        *,
        N: int,
        initial_branch_len: float = 1.0,
        lookahead_merge: bool = False,
    ):
        """
        Args:
            N: The number of leaf nodes.
            initial_branch_len: The initial expected value of the branch lengths.
                The exponential distribution from which branch lengths are
                sampled will initially have lambda = 1/initial_branch_len.
            lookahead_merge: if True, will return a particle for each of the J=(t choose 2) possible merges.
                An independent pair of branch lengths will be sampled for each particle.
        """

        super().__init__(
            DummySequenceEncoder(),
            # N choose 2
            max_sub_particles=N * (N - 1) // 2 if lookahead_merge else 1,
        )
        self.register_buffer("zero", torch.zeros(1))

        # under exponential distribution, E[branch] = 1/rate
        initial_rate = 1 / initial_branch_len
        # value of variable is passed through exp() later
        initial_log_rates_N1 = torch.full([N - 1], math.log(initial_rate))

        self.lookahead_merge = lookahead_merge

        # exponential distribution rates for sampling branch lengths; N1 -> N-1
        self.log_rates1_N1 = nn.Parameter(initial_log_rates_N1)
        self.log_rates2_N1 = nn.Parameter(initial_log_rates_N1)

    def rates(self, r: int):
        # use exp to ensure rates are positive
        rate1 = self.log_rates1_N1[r].exp()
        rate2 = self.log_rates2_N1[r].exp()
        return rate1, rate2

    def uses_deterministic_branches(self) -> bool:
        return False

    def forward(
<<<<<<< HEAD
        self, N: int, embeddings_KxtxD: Tensor
=======
        self,
        N: int,
        leaf_counts_Kxt: Tensor,
        embeddings_KxtxD: Tensor,
        arange_fn: ArangeFn,
>>>>>>> 96e9635b
    ) -> tuple[Tensor, Tensor, Tensor, Tensor, Tensor, Tensor]:
        device = embeddings_KxtxD.device

        K = embeddings_KxtxD.shape[0]
        t = embeddings_KxtxD.shape[1]  # number of subtrees
        r = N - t  # merge step

        # ===== determine nodes to merge =====

        if self.lookahead_merge:
            J, idx1_KxJ, idx2_KxJ = self.get_lookahead_merge_indexes(K=K, t=t)
            log_merge_prob = 0
        else:
            # uniformly sample 2 distinct nodes to merge
            J = 1

            idx1_KxJ = torch.randint(0, t, [K], device=device).unsqueeze(1)
            idx2_KxJ = torch.randint(0, t - 1, [K], device=device).unsqueeze(1)

            # shift to guarantee idx2 > idx1
            idx2_KxJ = torch.where(idx2_KxJ >= idx1_KxJ, idx2_KxJ + 1, idx2_KxJ)

            # merge prob = 1 / (t choose 2)
            log_merge_prob = -math.log(t * (t - 1) // 2)

        # ===== sample branch lengths from exponential distributions =====

        rate1, rate2 = self.rates(r)

        # re-parameterization trick: sample from U[0, 1] and transform to
        # exponential distribution (so gradients can flow through the sample)

        uniform1_KxJ = torch.rand([K, J], device=device)
        uniform2_KxJ = torch.rand([K, J], device=device)

        # branch1 ~ Exp(rate1) and branch2 ~ Exp(rate2)
        branch1_KxJ = -(1 / rate1) * uniform1_KxJ.log()
        branch2_KxJ = -(1 / rate2) * uniform2_KxJ.log()

        # log of exponential pdf
        log_branch1_prior_KxJ = rate1.log() - rate1 * branch1_KxJ
        log_branch2_prior_KxJ = rate2.log() - rate2 * branch2_KxJ

        # ===== compute proposal probability =====

        log_v_plus_KxJ = log_merge_prob + log_branch1_prior_KxJ + log_branch2_prior_KxJ

        # ===== return proposal =====

        # dummy embedding
        embedding_KxJxD = self.zero.expand(K, J, 0)

        return (
            idx1_KxJ,
            idx2_KxJ,
            branch1_KxJ,
            branch2_KxJ,
            embedding_KxJxD,
            log_v_plus_KxJ,
        )


class EmbeddingProposal(Proposal):
    """
    Proposal where leaf nodes are embedded into D-dimensional space, and pairs
    of child embeddings are re-embedded to produce merged embeddings. Embeddings
    are performed using a multi-layered perceptron. Branch lengths are
    optionally sampled from exponential distributions parameterized by distance
    between embeddings. Merge pairs are sampled using distances.
    """

    def __init__(
        self,
        distance: Distance,
        seq_encoder: SequenceEncoder,
        merge_encoder: MergeEncoder,
        *,
        N: int,
        lookahead_merge: bool = False,
        sample_merge_temp: float | None = None,
        sample_branches: bool = False,
        sample_branches_sigma: float = 0.1,
        merge_indexes_N1x2: Tensor | None = None,
    ):
        """
        Only one of `lookahead_merge`, `sample_merge_temp`, and `merge_indexes_N1x2`
        should be set.

        Args:
            distance: The distance function to use for embedding.
            seq_encoder: Sequence encoder.
            merge_encoder: Merge encoder.
            N: Maximum number of leaf nodes.
            lookahead_merge: if True, will return a particle for each of the J=(t choose 2) possible merges.
            sample_merge_temp: Temperature to use for sampling a pair of nodes to merge.
                Negative pairwise node distances divided by `sample_merge_temp` are used log weights.
                Set to a large value to effectively sample nodes uniformly. If None, then a
                pair of nodes will be sampled uniformly. Only used if `lookahead_merge`is false.
            sample_branches: Whether to sample branch lengths from a log normal distribution.
                If false, simply use the distance between embeddings as the branch length.
            sample_branches_sigma: sigma parameter for the log normal distribution used to sample branch lengths.
            merge_indexes_N1x2: If not None, always use these merge indexes instead of sampling.
                This fixes the tree topology.
        """

        super().__init__(
            seq_encoder,
            # N choose 2
            max_sub_particles=N * (N - 1) // 2 if lookahead_merge else 1,
        )
        self.register_buffer("zero", torch.zeros(1))
        self.register_buffer("inf", torch.tensor(torch.inf))

        self.distance = distance
        self.merge_encoder = merge_encoder
        self.lookahead_merge = lookahead_merge
        self.sample_merge_temp = sample_merge_temp
        self.sample_branches = sample_branches
        self.sample_branches_sigma = sample_branches_sigma
        self.merge_indexes_N1x2 = merge_indexes_N1x2

    def uses_deterministic_branches(self) -> bool:
        return not self.sample_branches

    def forward(
<<<<<<< HEAD
        self, N: int, embeddings_KxtxD: Tensor
=======
        self,
        N: int,
        leaf_counts_Kxt: Tensor,
        embeddings_KxtxD: Tensor,
        arange_fn: ArangeFn,
>>>>>>> 96e9635b
    ) -> tuple[Tensor, Tensor, Tensor, Tensor, Tensor, Tensor]:
        device = embeddings_KxtxD.device

        K = embeddings_KxtxD.shape[0]
        t = embeddings_KxtxD.shape[1]  # number of subtrees
        r = N - t  # merge step

        # ===== determine nodes to merge =====

        if self.merge_indexes_N1x2 is not None:
            J = 1
            idx1_KxJ = self.merge_indexes_N1x2[r, 0].repeat(K).unsqueeze(1)
            idx2_KxJ = self.merge_indexes_N1x2[r, 1].repeat(K).unsqueeze(1)
            log_merge_prob_K = self.zero.expand(K)
        elif self.lookahead_merge:
            J, idx1_KxJ, idx2_KxJ = self.get_lookahead_merge_indexes(K=K, t=t)
            log_merge_prob_K = self.zero.expand(K)
        else:
            J = 1

            if self.sample_merge_temp is not None:
                # randomly select two subtrees to merge, using pairwise distances as
                # negative log probabilities, and incorporating the sample
                # temperature
                Ktt = K * t * t  # for brevity
                # repeat like 123123123...
                flat_embeddings1_KttxD = embeddings_KxtxD.repeat(1, t, 1).view(Ktt, -1)
                # repeat like 111222333...
                flat_embeddings2_KttxD = embeddings_KxtxD.repeat(1, 1, t).view(Ktt, -1)

                pairwise_distances_Ktt: Tensor = self.distance(
                    flat_embeddings1_KttxD, flat_embeddings2_KttxD
                )
                pairwise_distances_Kxtxt = pairwise_distances_Ktt.view(K, t, t)
                merge_log_weights_Kxtxt = (
                    -pairwise_distances_Kxtxt / self.sample_merge_temp
                )
            else:
                # uniformly sample 2 distinct nodes to merge
                merge_log_weights_Kxtxt = self.zero.expand(K, t, t)

            # set diagonal entries to -inf to prevent self-merges
            merge_log_weights_Kxtxt = merge_log_weights_Kxtxt.diagonal_scatter(
                -self.inf.expand(K, t), dim1=1, dim2=2
            )

            flattened_log_weights_Kxtt = merge_log_weights_Kxtxt.view(K, t * t)

            merge_distr = torch.distributions.Categorical(
                logits=flattened_log_weights_Kxtt
            )
            flattened_sample_K = merge_distr.sample()

            idx1_K = flattened_sample_K // t
            idx2_K = flattened_sample_K % t

            idx1_KxJ = idx1_K.unsqueeze(1)
            idx2_KxJ = idx2_K.unsqueeze(1)

            # merge prob = merge weight * 2 / sum of all weights

            # the factor of 2 is because merging (idx1, idx2) is equivalent to
            # merging (idx2, idx1)

            log_merge_prob_K = gather_K2(
                merge_log_weights_Kxtxt, idx1_K, idx2_K, arange_fn
            )
            log_merge_prob_K = log_merge_prob_K + math.log(2)
            log_merge_prob_K = log_merge_prob_K - torch.logsumexp(
                merge_log_weights_Kxtxt, [1, 2]
            )

        # ===== get merged embedding =====

        idx1_KJ = idx1_KxJ.flatten()
        idx2_KJ = idx2_KxJ.flatten()
        embeddings_KJxtxD = embeddings_KxtxD.repeat_interleave(J, 0)

        child1_KJxD = gather_K(embeddings_KJxtxD, idx1_KJ, arange_fn)
        child2_KJxD = gather_K(embeddings_KJxtxD, idx2_KJ, arange_fn)

        embedding_KJxD = self.merge_encoder(child1_KJxD, child2_KJxD)
        embedding_KxJxD = embedding_KJxD.reshape(K, J, -1)

        # ===== sample/get branches parameters =====

        dist1_KJ: Tensor = self.distance(child1_KJxD, embedding_KJxD)
        dist2_KJ: Tensor = self.distance(child2_KJxD, embedding_KJxD)

        dist1_KxJ = dist1_KJ.reshape(K, J)
        dist2_KxJ = dist2_KJ.reshape(K, J)

        if self.sample_branches:
            # sample branch lengths from log normal distributions whose medians
            # are the distances between children and merged embeddings

            # log of median gives the mean of the inner normal distribution
            mu1_KxJ = dist1_KxJ.log()
            mu2_KxJ = dist2_KxJ.log()

            sigma = self.sample_branches_sigma

            # re-parameterization trick: sample from N(0, 1) and transform to
            # log normal distribution (so gradients can flow through the sample)

            normal1_KxJ = torch.randn([K, J], device=device)
            normal2_KxJ = torch.randn([K, J], device=device)

            # branch length = exp(mu + sigma * Z), where Z ~ N(0, 1)
            branch1_KxJ = torch.exp(mu1_KxJ + sigma * normal1_KxJ)
            branch2_KxJ = torch.exp(mu2_KxJ + sigma * normal2_KxJ)

            # log of log normal pdf
            log_branch1_prob_KxJ = (
                -((branch1_KxJ.log() - mu1_KxJ) ** 2) / (2 * sigma**2)
                - branch1_KxJ.log()
                - math.log(sigma)
                - math.log(2 * math.pi) / 2
            )
            log_branch2_prob_KxJ = (
                -((branch2_KxJ.log() - mu2_KxJ) ** 2) / (2 * sigma**2)
                - branch2_KxJ.log()
                - math.log(sigma)
                - math.log(2 * math.pi) / 2
            )
        else:
            branch1_KxJ = dist1_KxJ
            branch2_KxJ = dist2_KxJ

            log_branch1_prob_KxJ = self.zero.expand(K, J)
            log_branch2_prob_KxJ = self.zero.expand(K, J)

        # ===== compute proposal probability =====

        log_merge_prob_Kx1 = log_merge_prob_K.unsqueeze(1)

        log_v_plus_KxJ = (
            log_merge_prob_Kx1 + log_branch1_prob_KxJ + log_branch2_prob_KxJ
        )

        # ===== return proposal =====

        return (
            idx1_KxJ,
            idx2_KxJ,
            branch1_KxJ,
            branch2_KxJ,
            embedding_KxJxD,
            log_v_plus_KxJ,
        )<|MERGE_RESOLUTION|>--- conflicted
+++ resolved
@@ -42,15 +42,7 @@
         raise NotImplementedError
 
     def forward(
-<<<<<<< HEAD
-        self, N: int, embeddings_KxtxD: Tensor
-=======
-        self,
-        N: int,
-        leaf_counts_Kxt: Tensor,
-        embeddings_KxtxD: Tensor,
-        arange_fn: ArangeFn,
->>>>>>> 96e9635b
+        self, N: int, embeddings_KxtxD: Tensor, arange_fn: ArangeFn
     ) -> tuple[Tensor, Tensor, Tensor, Tensor, Tensor, Tensor]:
         """
         Propose J different particles, each defined by the two nodes being
@@ -127,15 +119,7 @@
         return False
 
     def forward(
-<<<<<<< HEAD
-        self, N: int, embeddings_KxtxD: Tensor
-=======
-        self,
-        N: int,
-        leaf_counts_Kxt: Tensor,
-        embeddings_KxtxD: Tensor,
-        arange_fn: ArangeFn,
->>>>>>> 96e9635b
+        self, N: int, embeddings_KxtxD: Tensor, arange_fn: ArangeFn
     ) -> tuple[Tensor, Tensor, Tensor, Tensor, Tensor, Tensor]:
         device = embeddings_KxtxD.device
 
@@ -261,15 +245,7 @@
         return not self.sample_branches
 
     def forward(
-<<<<<<< HEAD
-        self, N: int, embeddings_KxtxD: Tensor
-=======
-        self,
-        N: int,
-        leaf_counts_Kxt: Tensor,
-        embeddings_KxtxD: Tensor,
-        arange_fn: ArangeFn,
->>>>>>> 96e9635b
+        self, N: int, embeddings_KxtxD: Tensor, arange_fn: ArangeFn
     ) -> tuple[Tensor, Tensor, Tensor, Tensor, Tensor, Tensor]:
         device = embeddings_KxtxD.device
 
